--- conflicted
+++ resolved
@@ -87,15 +87,7 @@
         self.dynTaskName = 'DynTask'
         self.spiceTaskName = 'SpiceTask'
         self.dynTask = self.dynProc.addTask(self.CreateNewTask(self.dynTaskName, mc.sec2nano(self.dynRate)))
-        self.spiceTask = self.dynProc.addTask(self.CreateNewTask(self.spiceTaskName, mc.sec2nano(self.dynRate)))
-<<<<<<< HEAD
-=======
-
-        self.FSWProcessName = "FSWProcess" #Create simulation process name
-        self.fswProc = self.CreateNewProcess(self.FSWProcessName) #Create processes
-        self.fswTaskName = 'FswTask'
-        self.fswTask = self.fswProc.addTask(self.CreateNewTask(self.fswTaskName, mc.sec2nano(self.fswRate)))
->>>>>>> b9f2f076
+        self.spiceTask = self.dynProc.addTask(self.CreateNewTask(self.spiceTaskName, mc.sec2nano(self.dynRate/10)))
 
         self.obs = np.zeros([5,1])
         self.sim_states = np.zeros([11,1])
@@ -153,8 +145,8 @@
         #   setup orbit using orbitalMotion library
         oe = orbitalMotion.ClassicElements()
         oe.a = 6371 * 1000.0 + 300. * 1000
-        oe.e = 0.0
-        oe.i = 0.0 * mc.D2R
+        oe.e = 0.1
+        oe.i = 45.0 * mc.D2R
 
         oe.Omega = 0.0 * mc.D2R
         oe.omega = 0.0 * mc.D2R
@@ -258,11 +250,8 @@
 
         #   Add all the models to the dynamics task
         self.AddModelToTask(self.dynTaskName, self.scObject)
-<<<<<<< HEAD
         self.AddModelToTask(self.dynTaskName, self.gravFactory.spiceObject)
-=======
         self.AddModelToTask(self.spiceTaskName, self.gravFactory.spiceObject)
->>>>>>> b9f2f076
         self.AddModelToTask(self.dynTaskName, self.densityModel)
         self.AddModelToTask(self.dynTaskName, self.dragEffector)
         self.AddModelToTask(self.dynTaskName, self.simpleNavObject)
@@ -289,17 +278,10 @@
 
         self.processName = self.DynamicsProcessName
         self.processTasksTimeStep = mc.sec2nano(self.fswRate)  # 0.5
-<<<<<<< HEAD
         self.dynProc.addTask(self.CreateNewTask("sunPointTask", self.processTasksTimeStep),10)
         self.dynProc.addTask(self.CreateNewTask("nadirPointTask", self.processTasksTimeStep),10)
         self.dynProc.addTask(self.CreateNewTask("mrpControlTask", self.processTasksTimeStep), 10)
         self.dynProc.addTask(self.CreateNewTask("rwDesatTask", self.processTasksTimeStep), 10)
-=======
-        self.fswProc.addTask(self.CreateNewTask("sunPointTask", self.processTasksTimeStep),10)
-        self.fswProc.addTask(self.CreateNewTask("nadirPointTask", self.processTasksTimeStep),10)
-        self.fswProc.addTask(self.CreateNewTask("mrpControlTask", self.processTasksTimeStep), 10)
-        self.fswProc.addTask(self.CreateNewTask("rwDesatTask", self.processTasksTimeStep), 10)
->>>>>>> b9f2f076
 
         #   Specify the vehicle configuration message to tell things what the vehicle inertia is
         vehicleConfigOut = fswMessages.VehicleConfigFswMsg()
@@ -315,7 +297,7 @@
                                    "adcs_config_data",
                                    vehicleConfigOut)
 
-<<<<<<< HEAD
+
         #   Sun pointing configuration
         self.sunPointData = hillPoint.hillPointConfig()
         self.sunPointWrap = self.setModelDataWrap(self.sunPointData)
@@ -324,25 +306,6 @@
         self.sunPointData.inputNavDataName = self.simpleNavObject.outputTransName
         self.sunPointData.inputCelMessName = self.gravFactory.gravBodies['sun'].bodyInMsgName
 
-=======
-        #
-        """
-        self.inertial3DData = inertial3D.inertial3DConfig()
-        self.inertial3DWrap = self.setModelDataWrap(self.inertial3DData)
-        self.inertial3DWrap.ModelTag = "inertial3D"
-        self.inertial3DData.sigma_R0N = [1.0, 0., 0.]
-        self.inertial3DData.outputDataName = "att_reference"
-        """
-
-        #   Sun pointing configuration
-        self.sunPointData = hillPoint.hillPointConfig()
-        self.sunPointWrap = self.setModelDataWrap(self.sunPointData)
-        self.sunPointWrap.ModelTag = "sunPoint"
-        self.sunPointData.outputDataName = "att_reference"
-        self.sunPointData.inputNavDataName = self.simpleNavObject.outputTransName
-        self.sunPointData.inputCelMessName = self.gravFactory.gravBodies['sun'].bodyInMsgName
-
->>>>>>> b9f2f076
         #   Earth pointing configuration
         self.hillPointData = hillPoint.hillPointConfig()
         self.hillPointWrap = self.setModelDataWrap(self.hillPointData)
@@ -438,18 +401,6 @@
         :return:
         '''
 
-<<<<<<< HEAD
-=======
-        simModuleId = 1
-
-        msgDict = {}
-
-        self.stateMsgId = simulationArchTypes.SubscribeToMessage(self.scObject.scStateOutMsgName, 
-                                                simMessages.SCPlusStatesSimMsg(),
-                                                simModuleId)
-
-
->>>>>>> b9f2f076
         ##  Set the sampling time to the duration of a timestep:
         samplingTime = mc.sec2nano(self.step_duration)
 
@@ -493,57 +444,40 @@
         if self.modeRequest == "0":
             print('starting nadir pointing...')
             #   Set up a nadir pointing mode
-<<<<<<< HEAD
             self.dynProc.enableAllTasks()
             self.hillPointWrap.Reset(currentResetTime)
             self.trackingErrorWrap.Reset(currentResetTime)
+
             self.disableTask('sunPointTask')
             self.disableTask('rwDesatTask')
-=======
-            self.fswProc.disableAllTasks()
-            self.dynProc.enableAllTasks()
-            self.fswProc.selectProcess()
-            self.hillPointWrap.Reset(currentResetTime)
-            self.trackingErrorWrap.Reset(currentResetTime)
->>>>>>> b9f2f076
+
             self.enableTask('nadirPointTask')
             self.enableTask('mrpControlTask')
-        elif self.modeRequest =="1":
+
+        elif self.modeRequest == "1":
             print('starting sun pointing...')
             #   Set up a sun pointing mode
-<<<<<<< HEAD
             self.dynProc.enableAllTasks()
             self.sunPointWrap.Reset(currentResetTime)
             self.trackingErrorWrap.Reset(currentResetTime)
+
             self.disableTask('nadirPointTask')
             self.disableTask('rwDesatTask')
-=======
-            self.fswProc.disableAllTasks()
-            self.dynProc.enableAllTasks()
-            self.fswProc.selectProcess()
-            self.sunPointWrap.Reset(currentResetTime)
-            self.trackingErrorWrap.Reset(currentResetTime)
->>>>>>> b9f2f076
+
             self.enableTask('sunPointTask')
             self.enableTask('mrpControlTask')
+
         elif self.modeRequest == "2":
             print('starting desat...')
             #   Set up a desat mode
-<<<<<<< HEAD
             self.dynProc.enableAllTasks()
-=======
-            self.fswProc.disableAllTasks()
-            self.dynProc.enableAllTasks()
-            self.fswProc.selectProcess()
->>>>>>> b9f2f076
             self.sunPointWrap.Reset(currentResetTime)
             self.trackingErrorWrap.Reset(currentResetTime)
             self.thrDesatControlWrap.Reset(currentResetTime)
             self.thrDumpWrap.Reset(currentResetTime)
-<<<<<<< HEAD
+
             self.disableTask('nadirPointTask')
-=======
->>>>>>> b9f2f076
+
             self.enableTask('sunPointTask')
             self.enableTask('mrpControlTask')
             self.enableTask('rwDesatTask')
@@ -574,12 +508,7 @@
         eclipseIndicator = simDict[self.solarPanel.sunEclipseInMsgName + '.shadowFactor']
         wheelSpeeds = simDict[self.rwStateEffector.OutputDataString+'.wheelSpeeds']
 
-<<<<<<< HEAD
         sunPosition = simDict['sun_planet_data.PositionVector']
-=======
-        sunPosition = simDict['sun_planet_dat.PositionVector']
->>>>>>> b9f2f076
-
         inertialAtt = simDict[self.scObject.scStateOutMsgName + '.sigma_BN']
         inertialPos = simDict[self.scObject.scStateOutMsgName + '.r_BN_N']
         inertialVel = simDict[self.scObject.scStateOutMsgName + '.v_BN_N']
@@ -593,11 +522,7 @@
 
 
 if __name__=="__main__":
-<<<<<<< HEAD
     sim = LEOPowerAttitudeSimulator(0.1, 0.1, 60.0)
-=======
-    sim = LEOPowerAttitudeSimulator(0.1, 0.1, 10.0)
->>>>>>> b9f2f076
     obs = []
     states = []
     normWheelSpeed = []
@@ -605,15 +530,11 @@
     from matplotlib import pyplot as plt
     from random import randrange
     plt.figure()
-<<<<<<< HEAD
-    tFinal = 1*60
-=======
-    tFinal = 12*60
->>>>>>> b9f2f076
+    tFinal = 1*90
     for ind in range(0,tFinal):
         act = randrange(3)
         actList.append(act)
-        ob, state = sim.run_sim(act)
+        ob, state = sim.run_sim(0)
         normWheelSpeed.append(np.linalg.norm(ob[3:6]))
         obs.append(ob)
         states.append(state)
@@ -626,7 +547,6 @@
     plt.plot(range(0,tFinal),normWheelSpeed,label="omega_rw")
     plt.plot(range(0,tFinal), obs[:,6],label="stored charge")
     plt.plot(range(0,tFinal),obs[:,7],label="Eclipse")
-<<<<<<< HEAD
     plt.legend()
 
     plt.figure()
@@ -635,16 +555,6 @@
     plt.legend()
 
     plt.figure()
-=======
-    plt.legend()
-
-    plt.figure()
-    plt.plot(range(0,tFinal), states[:,0],range(0,tFinal), states[:,1],range(0,tFinal), states[:,2],label='sigma_BN')
-    plt.plot(range(0,tFinal), states[:,9],range(0,tFinal), states[:,10],range(0,tFinal), states[:,11],label='sigma_RN')
-    plt.legend()
-
-    plt.figure()
->>>>>>> b9f2f076
     plt.plot(states[:, 3]/1000., states[:, 4]/1000., label="Orbit")
     plt.plot(states[:,12]/1000., states[:,13]/1000, label="Sun Position")
     plt.legend()
